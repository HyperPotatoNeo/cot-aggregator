--- conflicted
+++ resolved
@@ -85,65 +85,6 @@
         problem_kind = 'math problem'
         format_hint = '\\boxed{}'
 
-<<<<<<< HEAD
-=======
-def summarize_cot_prompt(question: str, candidate: str) -> str:
-    parts = []
-    parts.append(
-        "You are given a math problem and a candidate solution. "
-        "Summarize the solution into a concise chain-of-thought style outline that preserves all "
-        "important information required to continue refinement later: the main approach(es), key steps/equations, "
-        "useful intermediate results, and any mistakes or dead ends. "
-        "Compress it while keeping the essential structure. "
-        "If the candidate included a final answer, retain it at the end in \\boxed{ }.\n"
-    )
-    parts.append("Problem:\n")
-    parts.append(question.strip() + "\n")
-    parts.append("Candidate solution:\n")
-    parts.append(candidate.strip() + "\n")
-    parts.append("Now produce the concise, information-preserving summary. "
-                 "End with the final answer in \\boxed{} if present.")
-    return "\n".join(parts)
-
-def summarize_candidates_inplace(
-    llm: LLM,
-    tokenizer: AutoTokenizer,
-    data: List[dict],
-    max_tokens: int,
-    temperature: float
-) -> None:
-    """
-    For each problem, summarize each candidate individually and replace in place.
-    """
-    requests = []
-    idxs = []  # (problem_idx, candidate_idx)
-    for pi, problem in enumerate(data):
-        question = problem['orig_prompt']
-        cands = problem.get('candidates') or []
-        for ci, cand in enumerate(cands):
-            # Build a chat prompt per candidate
-            prompt = summarize_cot_prompt(question, cand)
-            chat_prompt, _ = render_chat_template(tokenizer, prompt)
-            requests.append(chat_prompt)
-            idxs.append((pi, ci))
-
-    if not requests:
-        return
-
-    summarize_params = SamplingParams(
-        n=1,
-        temperature=temperature,
-        max_tokens=max_tokens
-    )
-    outs = llm.generate(requests, summarize_params)
-    flat = [o.text for out in outs for o in out.outputs]
-
-    # Write summaries back in place
-    for (pi, ci), summary in zip(idxs, flat):
-        data[pi]['candidates'][ci] = summary
-
-def aggregate_prompt(question: str, candidate_answers: List[str]) -> str:
->>>>>>> 22b58f80
     parts = []
     if len(candidate_answers) == 1:
         parts.append(
@@ -442,7 +383,6 @@
         ]
 
         for loop_idx in range(loops):
-<<<<<<< HEAD
             data, metrics = run(
                 llm=llm,
                 tokenizer=tokenizer,
@@ -453,9 +393,6 @@
                 task=task,
                 score_answer_fn=score_answer_fn,
             )
-=======
-            data, metrics = run(llm, tokenizer, sampling, k, population, base_structure)
->>>>>>> 22b58f80
             print(loop_idx, metrics)
             if summarize_cot and loop_idx < loops - 1:
                 print("Summarizing candidates before aggregation...")
@@ -510,13 +447,10 @@
     ap = argparse.ArgumentParser()
     ap.add_argument("--model", default="Qwen/Qwen3-4B-Instruct-2507")
     ap.add_argument("--dataset", default="/pscratch/sd/m/mokshjn/eval/countdown/countdown_test.parquet")
-    ap.add_argument("--output", default="/pscratch/sd/m/mokshjn/eval/countdown/ref_test")
+    ap.add_argument("--output", default="/pscratch/sd/m/mokshjn/eval/countdown/ref_multiseed")
     ap.add_argument("--k", type=int, default=4)
     ap.add_argument("--population", type=int, default=16)
-<<<<<<< HEAD
     ap.add_argument("--summarize-cot", action="store_true")
-=======
->>>>>>> 22b58f80
     ap.add_argument("--loops", type=int, default=10)
     ap.add_argument("--max-new-tokens", type=int, default=8192)
     ap.add_argument("--temperature", type=float, default=1.0)
@@ -524,7 +458,6 @@
     ap.add_argument("--dtype", default="bfloat16", choices=["auto","float16","bfloat16"])
     ap.add_argument("--seed", type=int, default=1234)
     ap.add_argument("--num-seeds", type=int, default=4)
-    ap.add_argument("--summarize-cot", action="store_true", help="Whether to summarize candidates before aggregation")
     args = ap.parse_args()
 
     loop(
